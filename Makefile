--- conflicted
+++ resolved
@@ -45,11 +45,7 @@
 push:
 	git add .
 	git commit -m "Commit at $$(date +'%Y-%m-%d %H:%M:%S')"
-<<<<<<< HEAD
-	git push origin head
-=======
 	git push origin $$(git branch --show-current)
->>>>>>> 25cf1db6
 
 # すべてのファイルの所有者を指定したユーザーに変更する
 # .env.dockerのUSER_NAMEが指定されている場合に実行
